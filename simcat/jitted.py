#!/usr/bin/env python

"Jitted functions for fast invariants operations"

import numpy as np
from numba import njit


def count_matrix_int(quartsnps):
    """
    return a 16x16 matrix of site counts from snparr
    """
    arr = np.zeros((16, 16), dtype=np.int64)
<<<<<<< HEAD
    add = np.int64(1)
    for idx in range(quartsnps.shape[0]):
        i = quartsnps[idx, :]
        arr[(4 * i[0]) + i[1], (4 * i[2]) + i[3]] += add
=======
    for idx in range(quartsnps.shape[1]):
        i = quartsnps[:, idx]
        arr[(4 * i[0]) + i[1], (4 * i[2]) + i[3]] += 1
>>>>>>> c4ac074b
    return arr


# @njit()
# def count_matrix_int(quartsnps):
#     """
#     return a 16x16 matrix of site counts from snparr
#     """
#     arr = np.zeros((16, 16), dtype=np.int64)
#     add = np.int64(1)
#     for idx in range(quartsnps.shape[0]):
#         i = quartsnps[idx, :]
#         arr[(4 * i[0]) + i[1], (4 * i[2]) + i[3]] += add
#     return arr


@njit()
def count_matrix_float(quartsnps):
    """
    return a 16x16 matrix of site counts from snparr
    """
    arr = np.zeros((16, 16), dtype=np.float32)
    add = np.float32(1)
    for idx in range(quartsnps.shape[0]):
        i = quartsnps[idx, :]
        arr[(4 * i[0]) + i[1], (4 * i[2]) + i[3]] += add    
    return arr  # / arr.max()    


@njit()
def mutate_jc(geno, ntips):
    """
    mutates sites with 1 into a new base in {0, 1, 2, 3}
    """
    allbases = np.array([0, 1, 2, 3])
    for ridx in np.arange(geno.shape[0]):
        snp = geno[ridx]
        if snp.sum():
            init = np.empty(ntips, dtype=np.int64)
            init.fill(np.random.choice(allbases))
            notinit = np.random.choice(allbases[allbases != init[0]])
            init[snp.astype(np.bool_)] = notinit
            return init
    # return dtypes must match
    return np.zeros(0, dtype=np.int64)  


@njit
def base_to_int(geno_arr):
    basetrans = np.zeros(len(geno_arr), dtype=np.int8)
    for basenum in np.arange(len(geno_arr)):
        geno_arr[basenum]
        if  geno_arr[basenum] == 'A':
            basetrans[basenum] = 0
        if geno_arr[basenum] == 'G':
            basetrans[basenum] = 1
        if geno_arr[basenum] == 'C':
            basetrans[basenum] = 2
        if geno_arr[basenum] == 'T':
            basetrans[basenum] = 3
    return(basetrans)

@njit
def base_to_int_genes(geno_arr):
    basetrans = np.zeros(geno_arr.shape,dtype=np.int8)
    for seqnum in np.arange(geno_arr.shape[0]):
        for basenum in np.arange(geno_arr.shape[1]):
            if  geno_arr[seqnum,basenum] == 'A':
                basetrans[seqnum,basenum] = 0
            if geno_arr[seqnum,basenum] == 'G':
                basetrans[seqnum,basenum] = 1
            if geno_arr[seqnum,basenum] == 'C':
                basetrans[seqnum,basenum] = 2
            if geno_arr[seqnum,basenum] == 'T':
                basetrans[seqnum,basenum] = 3
    return(basetrans)<|MERGE_RESOLUTION|>--- conflicted
+++ resolved
@@ -11,16 +11,9 @@
     return a 16x16 matrix of site counts from snparr
     """
     arr = np.zeros((16, 16), dtype=np.int64)
-<<<<<<< HEAD
-    add = np.int64(1)
-    for idx in range(quartsnps.shape[0]):
-        i = quartsnps[idx, :]
-        arr[(4 * i[0]) + i[1], (4 * i[2]) + i[3]] += add
-=======
     for idx in range(quartsnps.shape[1]):
         i = quartsnps[:, idx]
         arr[(4 * i[0]) + i[1], (4 * i[2]) + i[3]] += 1
->>>>>>> c4ac074b
     return arr
 
 
